# Subdomain Enumeration Tool

<<<<<<< HEAD
`subenum.py` is a high-speed, asynchronous subdomain enumeration tool that uses **async DNS resolution** and integrates with multiple APIs for passive subdomain discovery.  
It is designed to minimize duplicate results and optionally filter subdomains based on their resolved IP addresses.
=======
![Python](https://img.shields.io/badge/Python-3.8%2B-blue)
![License](https://img.shields.io/badge/license-MIT-green)
![Status](https://img.shields.io/badge/status-Active-success)

A CLI-based tool for **subdomain enumeration, liveness detection, IP classification, and Shodan integration**, proudly developed by **Cyber Hunters**.  

# Subdomain Enumeration Tool

subenum.py is a high-speed, asynchronous subdomain enumeration tool that uses *async DNS resolution* and integrates with multiple APIs for passive subdomain discovery.  
It is designed to minimize duplicate results and optionally filter subdomains based on their resolved IP addresses.

---

## 🚀 Features

- ⚡ *Asynchronous DNS Resolution*  
  Uses aiodns with *Cloudflare DNS (1.1.1.1 & 1.0.0.1)* for fast, concurrent subdomain resolution.

- 📜 *Wordlist-Based Bruteforce*  
  Supports custom subdomain wordlists for brute-force enumeration.

- 🌐 *Passive API-Based Enumeration* (Optional)  
  Fetches subdomains from:
  - 🧪 VirusTotal API
  - 🔍 SecurityTrails API
  - 🛡 AlienVault OTX API

- 🗂 *Duplicate Filtering* (Default)  
  - Filters subdomains that resolve to the same IP set (default mode).
  - Option to *disable filtering* (-df) to reveal virtual hosts and multiple subdomains pointing to the same IP.

- 🛰 *Private/Public IP Detection*  
  Automatically labels resolved IPs as *Public* or *Private*.

- ♻ *Global Deduplication*  
  Ensures unique subdomain names across both *wordlist* and *API results*.

- 💾 *Customizable Output*  
  - Save results in *TXT* format (-oT)
  - Save results in *JSON* format (-oJ)
  - Includes subdomain → IP mapping and scan metadata.

- 🔑 *Environment File Auto-Creation*  
  - Automatically creates ~/.env with placeholders for API keys if missing.
  - API keys are loaded securely from .env.

---

## 📦 Installation

Clone the repository:
```bash
git clone https://github.com/MushaibAhmed/subenum-tool.git
cd subenum-tool
```

Install dependencies:
```bash
pip install -r requirements.txt
```

---

## ⚙️ Usage

Basic brute-force mode:
```bash
python subenum.py -d example.com -w wordlist.txt
```

API mode (requires API keys):
```bash
python subenum.py -d example.com -w wordlist.txt --team "Cyber Hunters"
```

Customize banner:
```bash
python subenum.py -d example.com --team "Cyber Hunters" --font block --no-color
```

---

## 🔑 API Keys

Create a `.env` file in the project root:

```env
VT_API=your_virustotal_api_key
ST_API=your_securitytrails_api_key
SHODAN_API=your_shodan_api_key
```

(An `.env.example` file is included for reference.)
>>>>>>> 766636e8

---

## 🚀 Features

- ⚡ **Asynchronous DNS Resolution**  
  Uses `aiodns` with **Cloudflare DNS (1.1.1.1 & 1.0.0.1)** for fast, concurrent subdomain resolution.

- 📜 **Wordlist-Based Bruteforce**  
  Supports custom subdomain wordlists for brute-force enumeration.

- 🌐 **Passive API-Based Enumeration** *(Optional)*  
  Fetches subdomains from:
  - 🧪 VirusTotal API
  - 🔍 SecurityTrails API
  - 🛡 AlienVault OTX API

- 🗂 **Duplicate Filtering** *(Default)*  
  - Filters subdomains that resolve to the same IP set (default mode).
  - Option to **disable filtering** (`-df`) to reveal virtual hosts and multiple subdomains pointing to the same IP.

- 🛰 **Private/Public IP Detection**  
  Automatically labels resolved IPs as **Public** or **Private**.

- ♻ **Global Deduplication**  
  Ensures unique subdomain names across both **wordlist** and **API results**.

- 💾 **Customizable Output**  
  - Save results in **TXT** format (`-oT`)
  - Save results in **JSON** format (`-oJ`)
  - Includes subdomain → IP mapping and scan metadata.

- 🔑 **Environment File Auto-Creation**  
  - Automatically creates `~/.env` with placeholders for API keys if missing.
  - API keys are loaded securely from `.env`.

---<|MERGE_RESOLUTION|>--- conflicted
+++ resolved
@@ -1,103 +1,3 @@
-# Subdomain Enumeration Tool
-
-<<<<<<< HEAD
-`subenum.py` is a high-speed, asynchronous subdomain enumeration tool that uses **async DNS resolution** and integrates with multiple APIs for passive subdomain discovery.  
-It is designed to minimize duplicate results and optionally filter subdomains based on their resolved IP addresses.
-=======
-![Python](https://img.shields.io/badge/Python-3.8%2B-blue)
-![License](https://img.shields.io/badge/license-MIT-green)
-![Status](https://img.shields.io/badge/status-Active-success)
-
-A CLI-based tool for **subdomain enumeration, liveness detection, IP classification, and Shodan integration**, proudly developed by **Cyber Hunters**.  
-
-# Subdomain Enumeration Tool
-
-subenum.py is a high-speed, asynchronous subdomain enumeration tool that uses *async DNS resolution* and integrates with multiple APIs for passive subdomain discovery.  
-It is designed to minimize duplicate results and optionally filter subdomains based on their resolved IP addresses.
-
----
-
-## 🚀 Features
-
-- ⚡ *Asynchronous DNS Resolution*  
-  Uses aiodns with *Cloudflare DNS (1.1.1.1 & 1.0.0.1)* for fast, concurrent subdomain resolution.
-
-- 📜 *Wordlist-Based Bruteforce*  
-  Supports custom subdomain wordlists for brute-force enumeration.
-
-- 🌐 *Passive API-Based Enumeration* (Optional)  
-  Fetches subdomains from:
-  - 🧪 VirusTotal API
-  - 🔍 SecurityTrails API
-  - 🛡 AlienVault OTX API
-
-- 🗂 *Duplicate Filtering* (Default)  
-  - Filters subdomains that resolve to the same IP set (default mode).
-  - Option to *disable filtering* (-df) to reveal virtual hosts and multiple subdomains pointing to the same IP.
-
-- 🛰 *Private/Public IP Detection*  
-  Automatically labels resolved IPs as *Public* or *Private*.
-
-- ♻ *Global Deduplication*  
-  Ensures unique subdomain names across both *wordlist* and *API results*.
-
-- 💾 *Customizable Output*  
-  - Save results in *TXT* format (-oT)
-  - Save results in *JSON* format (-oJ)
-  - Includes subdomain → IP mapping and scan metadata.
-
-- 🔑 *Environment File Auto-Creation*  
-  - Automatically creates ~/.env with placeholders for API keys if missing.
-  - API keys are loaded securely from .env.
-
----
-
-## 📦 Installation
-
-Clone the repository:
-```bash
-git clone https://github.com/MushaibAhmed/subenum-tool.git
-cd subenum-tool
-```
-
-Install dependencies:
-```bash
-pip install -r requirements.txt
-```
-
----
-
-## ⚙️ Usage
-
-Basic brute-force mode:
-```bash
-python subenum.py -d example.com -w wordlist.txt
-```
-
-API mode (requires API keys):
-```bash
-python subenum.py -d example.com -w wordlist.txt --team "Cyber Hunters"
-```
-
-Customize banner:
-```bash
-python subenum.py -d example.com --team "Cyber Hunters" --font block --no-color
-```
-
----
-
-## 🔑 API Keys
-
-Create a `.env` file in the project root:
-
-```env
-VT_API=your_virustotal_api_key
-ST_API=your_securitytrails_api_key
-SHODAN_API=your_shodan_api_key
-```
-
-(An `.env.example` file is included for reference.)
->>>>>>> 766636e8
 
 ---
 
